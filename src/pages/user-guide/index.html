<!DOCTYPE html>
<html lang="en">

<head>
    <meta charset="UTF-8">

    <meta name="viewport" content="width=device-width, initial-scale=1.0">
    <title>World Map Explorer - User Manual</title>
    <style>
        body {
            font-family: Arial, sans-serif;
            line-height: 1.6;
            margin: auto;
            max-width: 60%;
            align-items: center;
            font-size: larger;

        }

        html {
            scroll-behavior: smooth;
        }

        h1,
        h2 {
            margin: 50px;
            color: #2c3e50;
        }

        h1 {
            text-align: center;
        }

        h2 {
            margin-top: 30px;
            border-bottom: 2px solid #2c3e50;
            padding-bottom: 5px;
        }

        ul {
            list-style-type: disc;
            margin-left: 20px;
        }

        code {
            background-color: #f4f4f4;
            padding: 2px 4px;
            border-radius: 4px;
        }

        .note {
            font-style: italic;
            color: #7f8c8d;
        }

        .shortcut {
            font-weight: bold;
            color: #e74c3c;
        }

        .image {
            max-width: 100%;
            height: auto;
            margin-left: auto;
            margin-right: auto;
            display: flex;
            margin-top: 10%;
            margin-bottom: 10%;
        }

        .image-side {
            max-width: 50%;
            height: auto;
            margin-left: 10%;
            margin-right: 10%;
            margin-top: auto;
            margin-bottom: auto;

        }

        div {
            display: flex;
            align-items: flex-start;
        }

        footer {
            font-size: small;
            width: 140%;
            margin-left: -20%;
        }

        .logos {
            display: flex;
            align-items: center;
            height: 50%;
        }
        .grid {
            display: grid;
            grid-template-columns: repeat(5, 1fr);
            gap: 10px;
        }

        .logo-container {
            display: flex;
            justify-content: center;
            align-items: center;
            background-color: #ffffff;
            padding: 10px;
            border-radius: 10px;
        }

        .logo-container img {
            max-width: 100%;
            max-height: 80px;
            object-fit: contain;
        }
    </style>
</head>

<body>

    <h1>World-Map-Explorer – Explore the world with ease</h1>

    <p>Welcome to <strong>World-Map-Explorer</strong>, an inclusive and educational mapping tool designed for both
        visually impaired and sighted users powered by OpenStreetMap. This manual provides an overview of the
        application’s key features, ensuring that you have a seamless and engaging experience while exploring the world.
    </p>

    <h2>Contents:</h2>
    <ol>
        <li><a href="#feature-list">Feature list</a></li>
        <li><a href="#map-controls">Opening the map and getting started</a></li>
        <li><a href="#search-world">Search around the world</a></li>
        <li><a href="#How-to-Navigate">How to move through places</a></li>
        <li><a href='#zooming'>Zooming</a></li>
        <li><a href="#inbound-navigation">Inbound navigation</a></li>
        <li><a href="#adjustable-pointer">Exploring the surroundings (Adjustable pointer)</a></li>
        <li><a href="#distance-finder">Finding distance</a></li>
        <li><a href="#credits">Credits</a></li>
    </ol>

    <h2 id="feature-list">Feature list</h2>
    <ol>
        <li>
            Discover any location with ease using the search feature to explore countries, states, rivers, and
            historical monuments.
        </li>
        <li>
            Navigate the map effortlessly using arrow keys to move the cursor in any direction with the help of audio
            assist.
        </li>
        <li>
            Get real-time alerts when crossing borders, adding an interactive element to your journey.
        </li>
        <li>
            Instantly know the distance to borders in the north, south, east, and west at district, state, or country
            levels.
        </li>
        <li>
            Instantly access the altitude of your current cursor location
        </li>
        <li>
            Select a place to learn more about it, enhancing your exploration experience.
        </li>
        <li>
            Customize the distance and angle of a pointer to explore nearby locations with precision.
        </li>
        <li>
            Quickly reset the cursor position to your starting location with a single click.
        </li>
        <li>
            Receive the coordinates of your current location for an interactive experience.
        </li>
        <li>
            Zoom in and out with announcements, making navigation more accessible.
        </li>
        <li>
            Find the shortest distance between any two places with ease.
        </li>
        <li>
            Switch between political and geographical views to please your viewing experience
        </li>

    </ol>
    <a style="color: inherit; text-decoration: none;" href="#top"><button style="width:100%;">Go to top</button></a>



    <h2 id="map-controls">Opening the map and getting started</h2>

    <p>
        Type <strong>map.zendalona.com</strong> at the address bar on any browser to open the application (Press
        <code>Alt + D</code> to focus on address bar).<br>
        A description of the app with basic details window will appear. This include some desclaimers and basic controls
        such as how to turn on focus mode, how to focus on map
        and how to access help screen which contain all the keys and their use.After going through these, close the
        window by using tab key to focus on the close button and pressing enter. <br>
        You will hear a sound indicating the loading of the map. Press <code>Alt + m</code> to focus on the map. After
        focusing on the map, turn on focus mode on your screen reader. The method to turn this on may vary depending on
        the screen reader. When focus mode is on, you can use keyboard and explore the world. <br>
        Use <code>Alt + K</code> to hear all the keys and their functions.
    </p>


    <h2 id="search-world">Search around the world</h2>
    <p>Our global search feature lets you search any location with ease. Get information about countries, states,
        rivers, historical monuments and more.</p>
    <p>
        Press <code>Alt + S</code> to focus on search bar. Type the name of any place, river, state, country or even
        historic monuments. Press <code>Enter</code> and choose a result from the list. Choose more results to explore
        even
        more options. The informations regarding the search will be displayed and announced. If you want to access the
        information one by one, use tab key to enter the information box and explore the
        results using arrow keys. If you search for an area(with boundaries) such as a country, the region will the
        selected. The navigation will be limited within the borders of the selected place. This is to ensure
        that you stay oriented while exploring a specific area.
    </p>
    <p>
        To access information about the place, use tab key to access the information box. Then, use up and down arrow
        keys to switch through information. Press <code>Alt + M</code> to focus on map and continue navigation.(Note
        that this mode of navigation is limited within the selected place).
    </p>
    <p>
        Press <code>Escape</code> to close this selection and continue normal navigation.
    </p>

    <img src="Greenland.png"
        alt="Image of Search results when searched for Greenland. The country is selected and the cursor is inside it's boundary."
        class="image">
    <a style="color: inherit; text-decoration: none;" href="#top"><button style="width:100%;">Go to top</button></a>



    <h2 id="How-to-Navigate">How to move through places</h2>
    <p>The map opens up with an cursor positioned on the your approximate location. Press <code>alt + M</code> to focus
        on the map. Turn on focus mode (The method to turn on focus mode varies depending on your screen reader.) and
        use arrow keys and keyboard shortcuts to navigate.</p>
    <img src="sweden.png" alt="Image of Interactive cursor which is currently positioned in Sweden." class="image">
    <p>
        You will hear a sound on each arrow key press. When the cursor enters a water body, the sound of water splashing
        will be there.
        When you cross a border, you will hear a seperate sound and an announcement regarding the place you come from
        and the place you are about to enter. When the arrow key press
        stops for a second, the current location of the cursor will be announced.
    </p>

    <p>You can infer several information while traversing using the following keys:</p>
    <ul>
        <li>
            Press <code>F</code> to hear the cursor's current location.
        </li>
        <li>
            Press <code>Shift + Arrow Key</code> to find out the distance to the border in the arrow key's direction
            from the current cursor's position.
        </li>
        <li>
            Press <code>D</code> to hear the distance to the border in north and south direction.
        </li>
        <li>
            Double press <code>D</code> to hear the distance to the border east and west direction.
        </li>
        <li>
            Press <code>A</code> to announce the altittude of cursor's current location.
        </li>
        <li>
            Press <code>Enter</code> to select the cursor's location, highlighting it and showing more details on the
            left.
        </li>
        <li>
            Press <code>L</code> to reset the cursor to your exact location. Note: You should enable location permission
            for the website.
        </li>
        <li>
            Press <code>Shift + F</code> to get the exact coordinates of the cursor.
        </li>
        <li>
            Press <code>Z</code> to learn the scale of distance traveled by the cursor with each key press (varies by
            zoom level and latitude).</li>
        </li>
    </ul>
    <a style="color: inherit; text-decoration: none;" href="#top"><button style="width:100%;">Go to top</button></a>


    <h2 id="zooming"> Zooming</h2>
    <p>
        Zooming plays a crucial role in exploration. When you zoom in, the view shifts closer to the Earth's surface,
        reducing the area covered.
        This is ideal for exploring smaller regions, such as local authorities or neighborhoods. On the other hand,
        zooming out provides a broader
        perspective, making it suitable for viewing larger areas like states or entire countries. The level of zoom also
        affects the type of alerts you receive when crossing borders. At a closer zoom level, you'll be notified when
        crossing district boundaries.
        Zooming out slightly will trigger alerts only when you cross state (or provincial) borders. At the widest zoom
        level, alerts are limited to crossing international borders. It is like viewing a place from a helicoptor. When
        you zoom out, the helicoptor rises up
        and you can view a bigger area.
    </p>
    <p>
        Zoom level also affects the distance the cursor moves in one arrow key press. If you zoom in, this distance will
        be decrease. On maximum zoom in, the cursor only travels around 1 kilometer on a sing arrow key press.
        When you are maximum zoomed out. the cursor moves approximately 500 kilometers (This distance can vary depending
        on the lattitude of the place). So, if you want to navigate a large distance, zooming out would help you reduce
        the number of key presses.
    </p>

    <p>
        Press <code>Z</code> to hear the distance traveled by the cursor with each arrow key press (this varies by zoom
        level and latitude).</li>
    </p>
    <a style="color: inherit; text-decoration: none;" href="#top"><button style="width:100%;">Go to top</button></a>


    <h2 id="inbound-navigation">Inbound navigation (Navigate within a region)</h2>
    <p>
        <strong>Inbound navigation</strong> helps you stay within a selected place(such as a country) when you want to
        explore a specific area.
        It ensures that you don't cross the boundary of the selected place.<br>
        You can enter inbound navigation in two ways. <br>
        1. When you search for a place in the search bar, if that place has boundaries (that is the place is not a point
        on map such as Taj Mahal), the place gets selected. (Note that this does not work when you search for
        rivers).<br>
        2. While you navigate using arrow keys, when you press <code>Enter</code>, the current location of the cursor
        gets selected.<br>
        When you select an area, you will hear an announcement that inbound navigation that The area of selection
        depends on the current zoom level. That is, if you are zoomed in, only a small place like a local authority will
        be selected, but when you are zoomed out, the large area such as a country can be selected.<br>
        When you select a place, the cursor is moved to the centre of the selected place and the navigation is limited
        within the area. When a cursor reaches a boundary, you will be warned that a boundary is reached.
        You can hear the information about this place by using tab key to get to the informaion bar and using arrow keys
        to switch between informations.<br>
        Press <code>Alt + M</code> to focus on the map again and continue navigation.
    </p>
    <img src="inbound.png" alt="Image of Madagascar selected and selected by pressing enter while navigating. "
        class="image-side">

    <p>Note: Ensure you are focused on map and focus mode is on when using this feature. If you’re using another
        feature, press <code>Alt + M</code> to refocus. Press <code>Escape</code> to exit the boundary and continue
        exploring.</p>
    <a style="color: inherit; text-decoration: none;" href="#top"><button style="width:100%;">Go to top</button></a>



    <h2 id="adjustable-pointer">Know your surroundings (Adjustable pointer)</h2>
    <p>
        The adjustable pointer adds an innovative twist to exploring and comparing distances on the map. Imagine you
        hold stick in your hand. You can point it to whichever direction you want and adjust the distance it points to
        by moving your hand. Adjustable pointer is like
        a stick who's length can be changed. With the current location as the centre, you can point to a place that is
        situated at a distance same as the length of the pointer and at an angle of your choice. Instead of moving your
        hands, you can use arrow keys to adjust it's length and angle. The north is set as 0 degree and as you rotate
        clockwise, the angle changes.
        The east is 90 degree, south is 180 degree and west is 270 degree. In this way you can explore the surroundings
        of the cursor's location.
    </p>
    <img src="adpointer.png" alt="Image of adjustable pointer pointing at central serbia." class="image">
    <h3>How it works:</h3>
    <ul>
        <li>
            Focus on the map and press <code>J</code> to activate adjustable pointer. Use
            <code>Up and Down arrows</code> to change the length of the pointer
            and <code>Left and Right arrows</code> to adjust the angle in which it points.
        </li>
        <li>
            Press <code>F</code> to announce the details of the place pointed by the adjustable pointer.
        </li>
        <li>
            Press <code>Enter</code> to move the cursor to the location pointed by the cursor and continue normal
            navigation from there.
        </li>
        <li>
            press <code>J</code> again to close adjustable pointer and continue normal navigation from where you
            stopped.
        </li>
    </ul>

    <p>Note: Ensure you are focused on map and focus mode is on when using this feature.</p>
    <a style="color: inherit; text-decoration: none;" href="#top"><button style="width:100%;">Go to top</button></a>


    <h2 id="distance-finder">Distance finder</h2>
    <p>The Distance Finder helps you calculate road distances between two locations (up to 1500 km). It provides both
        road distance and estimated travel time.</p>

    <p>
        Press <code>Control +Shift + D </code> to open the distance finder panel. Use tab to focus on the text boxes of
        starting point and destination and input the places.
        To select a place, type the name of the place and press Enter. This will bring the results based on your search.
        Select a place from the result and press enter to select it. You can select the cursor's current location as
        starting point or destination by pressing <code>Alt + L</code>.
        Use tab key to focus of find distance button and press enter to announce the distance and time. The screen
        reader will announce the total road distance between the two points and the estimated time taken for the
        travel.<br>
        Note: These values may not be accurate.
    </p>
    <img src="distancefinder.png" alt="Image of rode route betwen Rome and Napoli which are places in Italy."
        class="image">

    <p>Note: Press <code>Escape</code> to quickly close and return to exploring.</p>
<<<<<<< HEAD
    <a style="color: inherit; text-decoration: none;" href="#top"><button style="width:100%;">Go to top</button></a>
    <p>To know more <a href="http://www.zendalona.com/map">www.zendalona.com/map</a></p>
    <p>This application uses OpenStreetMap (OSM) data for map information. OSM is responsible for the maintenance and
        accuracy of the map</p>


    <footer>
        <h2 style=" text-align: center; border-collapse: collapse;" id="credits">Credits</h2>
        <table style="width: 100%; text-align: center; border-collapse: collapse;">
            <thead>
                <tr>
                    <th style="padding: 10px; vertical-align: top; text-align: center;">Tech & Data Courtesy</th>
                    <th style="padding: 10px; vertical-align: top; text-align: center;">Developers</th>
                    <th style="padding: 10px; vertical-align: top; text-align: center;">Mentors</th>
                    <th style="padding: 10px; vertical-align: top; text-align: center;">Testers</th>
                    <th style="padding: 10px; vertical-align: top; text-align: center;">Supporting Organizations</th>
                </tr>
            </thead>
            <tbody>
                <tr>
                    <td style="vertical-align: top; padding: 10px; text-align: center;">
                        <ul style="list-style: none; margin: 0; padding: 0;">
                            <li>Leaflet</li>
                            <li>Nominatim</li>
                            <li>OpenStreetMap (OSM)</li>
                            <li>Overpass API</li>
                            <li>Valhalla Routing API</li>
                            <li>Wikidata</li>

                        </ul>
                    </td>
                    <td style="vertical-align: top; padding: 10px; text-align: center;">
                        <ul style="list-style: none; margin: 0; padding: 0;">
                            <li>Athuldas S</li>
<li>Azhar Abdulla C K</li>
<li>Jyothir Adithya P</li>
<li>Saju Suresh S</li>

                        </ul>
                    </td>
                    <td style="vertical-align: top; padding: 10px; text-align: center;">
                        <ul style="list-style: none; margin: 0; padding: 0;">
                            <li>Aswathy Palakkal</li>
<li>Dr. Rani M R</li>
<li>K Sathyaseelan</li>
<li>Mukundhan Annamalai</li>
<li>Nalin Sathyan</li>

                        </ul>
                    </td>
                    <td style="vertical-align: top; padding: 10px; text-align: center;">
                        <ul style="list-style: none; margin: 0; padding: 0;">
                            <li>Abhiram P S</li>
                            <li>Ajayakumar A</li>
                            <li>Balaraman P</li>
                            <li>Jinu John</li>
                            <li>K H Musthafal Mukthar</li>
                            <li>K Sathyaseelan</li>
                            <li>Shadil A M</li>
                            <li>Vinod B</li>
                            
                        </ul>
                    </td>
                    <td style="vertical-align: top; padding: 10px; text-align: center;">
                        <ul style="list-style: none; margin: 0; padding: 0;">
                            <li>Darsana Alumni Association, NSS College of Engineering, Palakkad.</li>
                            <li>Goverment Engineering College Sreekrishnapuram</li>
                            <li>Kerala Federation of the Blind (KFB) Teachers Forum</li>
                            <li>OpenStreetMap (OSM) Kerala Community</li>                            
                        </ul>
                    </td>
                </tr>
            </tbody>
        </table>

        <div class="logos">
            <img src="osm_kerala.png" alt="zendalona Logo, Vision Beyond Sight"
                style="max-width: 20%; height: auto; margin-left: auto; margin-right: auto; display: flex; margin-top: 7%; margin-bottom: 0%;">
            <img src="gec.png" alt="zendalona Logo, Vision Beyond Sight"
                style="max-width: 20%; height: auto; margin-left: auto; margin-right: auto; display: flex; margin-top: 7%; margin-bottom: 0%;">
            <img src="logo_with_text_on_right_500_width.png" alt="zendalona Logo, Vision Beyond Sight"
                style="max-width: 20%; height: auto; margin-left: auto; margin-right: auto; display: flex; margin-top: 7%; margin-bottom: 0%;">
            <img src="darshana.png" alt="zendalona Logo, Vision Beyond Sight"
                style="max-width: 20%; height: auto; margin-left: auto; margin-right: auto; display: flex; margin-top: 7%; margin-bottom: 0%;">
            <img src="KFB.png" alt="zendalona Logo, Vision Beyond Sight"
                style="max-width: 20%; height: auto; margin-left: auto; margin-right: auto; display: flex; margin-top: 7%; margin-bottom: 0%;">
        </div>
        <h4 style="text-align: center; margin-top: 20px;">
            <a href="www.zendalona.com" style="text-decoration: none; color: rgb(7, 7, 211);">
                www.zendalona.com
            </a>
        </h4>

    </footer>
=======
    <a style="color: inherit; text-decoration: none;" href="#top"><button style="width:100%;" >Go to top</button></a>
<p>To know more <a href="http://www.zendalona.com/map" style="text-decoration: none; " >www.zendalona.com/map</a></p>
<p>This application uses OpenStreetMap (OSM) data for map information. OSM is responsible for the maintenance and accuracy of the map</p>


   <footer>
    <h2 style=" text-align: center; border-collapse: collapse;"id="credits">Credits</h2>
    <table style="width: 100%; text-align: center; border-collapse: collapse;">
        <thead>
            <tr>
                <th style="padding: 10px; vertical-align: top; text-align: center;">Tech & Data Courtesy</th>
                <th style="padding: 10px; vertical-align: top; text-align: center;">Developers</th>
                <th style="padding: 10px; vertical-align: top; text-align: center;">Mentors</th>
                <th style="padding: 10px; vertical-align: top; text-align: center;">Testers</th>
                <th style="padding: 10px; vertical-align: top; text-align: center;">Documentation</th>
                <th style="padding: 10px; vertical-align: top; text-align: center;">Supporting Organizations</th>
            </tr>
        </thead>
        <tbody>
            <tr>
                <td style="vertical-align: top; padding: 10px; text-align: center;">
                    <ul style="list-style: none; margin: 0; padding: 0;">
                        <li>OpenStreetMap (OSM)</li>
                        <li>Leaflet</li>
                        <li>Nominatim</li>
                        <li>Valhalla Routing API</li>
                        <li>Overpass API</li>
                        <li>Wikidata</li>
                    </ul>
                </td>
                <td style="vertical-align: top; padding: 10px; text-align: center;">
                    <ul style="list-style: none; margin: 0; padding: 0;">
                        <li>Azhar Abdulla C K</li>
                        <li>Jyothir Adithya P</li>
                        <li>Athuldas S</li>
                        <li>Saju Suresh S</li>
                    </ul>
                </td>
                <td style="vertical-align: top; padding: 10px; text-align: center;">
                    <ul style="list-style: none; margin: 0; padding: 0;">
                        <li>Mukundhan Annamalai</li>
                        <li>K Sathyaseelan</li>
                        <li>Dr. Rani M R</li>
                        <li>Nalin Sathyan</li>
                        <li>Aswathy Palakkal</li>
                    </ul>
                </td>
                <td style="vertical-align: top; padding: 10px; text-align: center;">
                    <ul style="list-style: none; margin: 0; padding: 0;">
                        <li>K Sathyaseelan</li>
                        <li>Jolsna Mathew</li>
                        <li>Ajayakumar A</li> 
                        <li>Balaraman P</li> 
                        <li>Vinod B</li> 
                        <li>K H Musthafal Mukthar</li>
                        <li>Shadil A M</li>
                        <li>Jinu John</li>
                        <li>Abhiram P S</li>
                    </ul>
                </td>
                <td style="vertical-align: top; padding: 10px; text-align: center;">
                    <ul style="list-style: none; margin: 0; padding: 0;">
                        <li>Jyothir Adithya P</li>
                        <li>Azhar Abdulla C K</li>
                    </ul>
                </td>
                <td style="vertical-align: top; padding: 10px; text-align: center;">
                    <ul style="list-style: none; margin: 0; padding: 0;">
                        <li>Darsana Alumni Association, NSS Collage of Engineering, Palakkad.</li>
                        <li>Kerala Federation of the Blind(KFB) Teachers Forum</li>
                        <li>OpenStreetMap(OSM) Kerala Community</li>
                        <li>Goverment Engineering College Sreekrishnapuram</li>
                    </ul>
                </td>
            </tr>
        </tbody>
    </table>
    

<div class="grid">
        <!-- First row of logos -->
        <div class="logo-container">
            <img src="osm_kerala.jpg" alt="Logo of OSM Kerala">
        </div>
        <div class="logo-container">
            <img src="gec.jpg" alt="Logo of GEC Palakkad">
        </div>
        <div class="logo-container">
            <a href="https://www.zendalona.com" target="_blank" rel="noopener noreferrer">
                <img src="zendalona.jpg" alt="Logo of zendalona">
            </a>
        </div>
        <div class="logo-container">
            <img src="darsana.jpg" alt="Logo Darsana">
        </div>
        <div class="logo-container">
            <img src="KFB.jpg" alt="Logo of Kerala Federation of the Blind">
        </div>

        <!-- Second row of logos -->
        <div class="logo-container">
            <img src="OpenStreetMap.jpg" alt="Logo of OpenStreetMap">
        </div>
        
        <div class="logo-container">
            <img src="wikkidata.jpg" alt="Logo of Wikidata">
        </div>
        <div class="logo-container">
            <img src="Leaflet.jpg" alt="Logo of Leaflet">
        </div>
        <div class="logo-container">
            <img src="OverpassAPI.jpg" alt="Logo of Overpass API">
        </div>
        <div class="logo-container">
            <img src="valhalla.jpg" alt="Logo of Valhalla Routing API">
        </div>
    </div>

</footer>





>>>>>>> be317afe
</body>

</html><|MERGE_RESOLUTION|>--- conflicted
+++ resolved
@@ -3,7 +3,7 @@
 
 <head>
     <meta charset="UTF-8">
-
+    
     <meta name="viewport" content="width=device-width, initial-scale=1.0">
     <title>World Map Explorer - User Manual</title>
     <style>
@@ -14,15 +14,12 @@
             max-width: 60%;
             align-items: center;
             font-size: larger;
-
-        }
-
-        html {
+            
+        }
+        html{
             scroll-behavior: smooth;
         }
-
-        h1,
-        h2 {
+        h1, h2 {
             margin: 50px;
             color: #2c3e50;
         }
@@ -58,7 +55,7 @@
             color: #e74c3c;
         }
 
-        .image {
+        .image{
             max-width: 100%;
             height: auto;
             margin-left: auto;
@@ -67,29 +64,25 @@
             margin-top: 10%;
             margin-bottom: 10%;
         }
-
-        .image-side {
+        .image-side{
             max-width: 50%;
             height: auto;
             margin-left: 10%;
             margin-right: 10%;
             margin-top: auto;
             margin-bottom: auto;
-
-        }
-
-        div {
+            
+        }
+        div{
             display: flex;
             align-items: flex-start;
         }
-
-        footer {
+        footer{
             font-size: small;
             width: 140%;
             margin-left: -20%;
         }
-
-        .logos {
+        .logos{
             display: flex;
             align-items: center;
             height: 50%;
@@ -121,10 +114,7 @@
 
     <h1>World-Map-Explorer – Explore the world with ease</h1>
 
-    <p>Welcome to <strong>World-Map-Explorer</strong>, an inclusive and educational mapping tool designed for both
-        visually impaired and sighted users powered by OpenStreetMap. This manual provides an overview of the
-        application’s key features, ensuring that you have a seamless and engaging experience while exploring the world.
-    </p>
+    <p>Welcome to <strong>World-Map-Explorer</strong>, an inclusive and educational mapping tool designed for both visually impaired and sighted users powered by OpenStreetMap. This manual provides an overview of the application’s key features, ensuring that you have a seamless and engaging experience while exploring the world.</p>
 
     <h2>Contents:</h2>
     <ol>
@@ -142,19 +132,16 @@
     <h2 id="feature-list">Feature list</h2>
     <ol>
         <li>
-            Discover any location with ease using the search feature to explore countries, states, rivers, and
-            historical monuments.
-        </li>
-        <li>
-            Navigate the map effortlessly using arrow keys to move the cursor in any direction with the help of audio
-            assist.
+            Discover any location with ease using the search feature to explore countries, states, rivers, and historical monuments.
+        </li>
+        <li>
+            Navigate the map effortlessly using arrow keys to move the cursor in any direction with the help of audio assist.
         </li>
         <li>
             Get real-time alerts when crossing borders, adding an interactive element to your journey.
         </li>
         <li>
-            Instantly know the distance to borders in the north, south, east, and west at district, state, or country
-            levels.
+            Instantly know the distance to borders in the north, south, east, and west at district, state, or country levels.
         </li>
         <li>
             Instantly access the altitude of your current cursor location
@@ -180,318 +167,163 @@
         <li>
             Switch between political and geographical views to please your viewing experience
         </li>
-
+ 
     </ol>
-    <a style="color: inherit; text-decoration: none;" href="#top"><button style="width:100%;">Go to top</button></a>
+    <a style="color: inherit; text-decoration: none;" href="#top"><button style="width:100%;" >Go to top</button></a>
 
 
 
     <h2 id="map-controls">Opening the map and getting started</h2>
-
-    <p>
-        Type <strong>map.zendalona.com</strong> at the address bar on any browser to open the application (Press
-        <code>Alt + D</code> to focus on address bar).<br>
-        A description of the app with basic details window will appear. This include some desclaimers and basic controls
-        such as how to turn on focus mode, how to focus on map
-        and how to access help screen which contain all the keys and their use.After going through these, close the
-        window by using tab key to focus on the close button and pressing enter. <br>
-        You will hear a sound indicating the loading of the map. Press <code>Alt + m</code> to focus on the map. After
-        focusing on the map, turn on focus mode on your screen reader. The method to turn this on may vary depending on
-        the screen reader. When focus mode is on, you can use keyboard and explore the world. <br>
-        Use <code>Alt + K</code> to hear all the keys and their functions.
+    
+    <p>
+    Type <strong>map.zendalona.com</strong> at the address bar on any browser to open the application (Press <code>Alt + D</code> to focus on address bar).<br>
+    A description of the app with basic details window will appear. This include some desclaimers and basic controls such as how to turn on focus mode, how to focus on map 
+    and how to access help screen which contain all the keys and their use.After going through these, close the window by using tab key to focus on the close button and pressing enter. <br>
+    You will hear a sound indicating the loading of the map. Press <code>Alt + m</code> to focus on the map. After focusing on the map, turn on focus mode on your screen reader. The method to turn this on may vary depending on the screen reader. When focus mode is on, you can use keyboard and explore the world. <br>
+    Use <code>Alt + K</code> to hear all the keys and their functions.
     </p>
 
 
     <h2 id="search-world">Search around the world</h2>
-    <p>Our global search feature lets you search any location with ease. Get information about countries, states,
-        rivers, historical monuments and more.</p>
-    <p>
-        Press <code>Alt + S</code> to focus on search bar. Type the name of any place, river, state, country or even
-        historic monuments. Press <code>Enter</code> and choose a result from the list. Choose more results to explore
-        even
-        more options. The informations regarding the search will be displayed and announced. If you want to access the
-        information one by one, use tab key to enter the information box and explore the
-        results using arrow keys. If you search for an area(with boundaries) such as a country, the region will the
-        selected. The navigation will be limited within the borders of the selected place. This is to ensure
+    <p>Our global search feature lets you search any location with ease. Get information about countries, states, rivers, historical monuments and more.</p>
+    <p>
+        Press <code>Alt + S</code> to focus on search bar. Type the name of any place, river, state, country or even historic monuments. Press <code>Enter</code> and choose a result from the list. Choose more results to explore even
+        more options. The informations regarding the search will be displayed and announced. If you want to access the information one by one, use tab key to enter the information box and explore the 
+        results using arrow keys. If you search for an area(with boundaries) such as a country, the region will the selected. The navigation will be limited within the borders of the selected place. This is to ensure
         that you stay oriented while exploring a specific area.
     </p>
     <p>
-        To access information about the place, use tab key to access the information box. Then, use up and down arrow
-        keys to switch through information. Press <code>Alt + M</code> to focus on map and continue navigation.(Note
-        that this mode of navigation is limited within the selected place).
-    </p>
-    <p>
-        Press <code>Escape</code> to close this selection and continue normal navigation.
-    </p>
-
-    <img src="Greenland.png"
-        alt="Image of Search results when searched for Greenland. The country is selected and the cursor is inside it's boundary."
-        class="image">
-    <a style="color: inherit; text-decoration: none;" href="#top"><button style="width:100%;">Go to top</button></a>
+        To access information about the place, use tab key to access the information box. Then, use up and down arrow keys to switch through information. Press <code>Alt + M</code> to focus on map and continue navigation.(Note that this mode of navigation is limited within the selected place).
+    </p>
+        <p>
+            Press <code>Escape</code> to close this selection and continue normal navigation.
+        </p>
+    
+    <img src="Greenland.png" alt="Image of Search results when searched for Greenland. The country is selected and the cursor is inside it's boundary." class="image">
+    <a style="color: inherit; text-decoration: none;" href="#top"><button style="width:100%;" >Go to top</button></a>
 
 
 
     <h2 id="How-to-Navigate">How to move through places</h2>
-    <p>The map opens up with an cursor positioned on the your approximate location. Press <code>alt + M</code> to focus
-        on the map. Turn on focus mode (The method to turn on focus mode varies depending on your screen reader.) and
-        use arrow keys and keyboard shortcuts to navigate.</p>
-    <img src="sweden.png" alt="Image of Interactive cursor which is currently positioned in Sweden." class="image">
-    <p>
-        You will hear a sound on each arrow key press. When the cursor enters a water body, the sound of water splashing
-        will be there.
-        When you cross a border, you will hear a seperate sound and an announcement regarding the place you come from
-        and the place you are about to enter. When the arrow key press
+    <p>The map opens up with an cursor positioned on the your approximate location. Press <code>alt + M</code> to focus on the map. Turn on focus mode (The method to turn on focus mode varies depending on your screen reader.) and use arrow keys and keyboard shortcuts to navigate.</p>
+<img src="sweden.png" alt="Image of Interactive cursor which is currently positioned in Sweden." class="image">
+    <p>
+        You will hear a sound on each arrow key press. When the cursor enters a water body, the sound of water splashing will be there. 
+        When you cross a border, you will hear a seperate sound and an announcement regarding the place you come from and the place you are about to enter. When the arrow key press
         stops for a second, the current location of the cursor will be announced.
     </p>
 
     <p>You can infer several information while traversing using the following keys:</p>
     <ul>
-        <li>
-            Press <code>F</code> to hear the cursor's current location.
-        </li>
-        <li>
-            Press <code>Shift + Arrow Key</code> to find out the distance to the border in the arrow key's direction
-            from the current cursor's position.
+        <li> 
+            Press <code>F</code> to  hear the cursor's current location.
+        </li>
+        <li>    
+            Press <code>Shift + Arrow Key</code> to find out the distance to the border in the arrow key's direction from the current cursor's position.
         </li>
         <li>
             Press <code>D</code> to hear the distance to the border in north and south direction.
         </li>
         <li>
-            Double press <code>D</code> to hear the distance to the border east and west direction.
+            Double press <code>D</code> to  hear the distance to the border east and west direction.
         </li>
         <li>
             Press <code>A</code> to announce the altittude of cursor's current location.
         </li>
         <li>
-            Press <code>Enter</code> to select the cursor's location, highlighting it and showing more details on the
-            left.
-        </li>
-        <li>
-            Press <code>L</code> to reset the cursor to your exact location. Note: You should enable location permission
-            for the website.
+            Press <code>Enter</code> to select the cursor's location, highlighting it and showing more details on the left.
+        </li>
+        <li>
+            Press <code>L</code> to reset the cursor to your exact location. Note: You should enable location permission for the website.
         </li>
         <li>
             Press <code>Shift + F</code> to get the exact coordinates of the cursor.
-        </li>
-        <li>
-            Press <code>Z</code> to learn the scale of distance traveled by the cursor with each key press (varies by
-            zoom level and latitude).</li>
+        </li>        
+        <li>
+            Press <code>Z</code> to learn the scale of distance traveled by the cursor with each key press (varies by zoom level and latitude).</li>
         </li>
     </ul>
-    <a style="color: inherit; text-decoration: none;" href="#top"><button style="width:100%;">Go to top</button></a>
+    <a style="color: inherit; text-decoration: none;" href="#top"><button style="width:100%;" >Go to top</button></a>
 
 
     <h2 id="zooming"> Zooming</h2>
     <p>
-        Zooming plays a crucial role in exploration. When you zoom in, the view shifts closer to the Earth's surface,
-        reducing the area covered.
-        This is ideal for exploring smaller regions, such as local authorities or neighborhoods. On the other hand,
-        zooming out provides a broader
-        perspective, making it suitable for viewing larger areas like states or entire countries. The level of zoom also
-        affects the type of alerts you receive when crossing borders. At a closer zoom level, you'll be notified when
-        crossing district boundaries.
-        Zooming out slightly will trigger alerts only when you cross state (or provincial) borders. At the widest zoom
-        level, alerts are limited to crossing international borders. It is like viewing a place from a helicoptor. When
-        you zoom out, the helicoptor rises up
-        and you can view a bigger area.
-    </p>
-    <p>
-        Zoom level also affects the distance the cursor moves in one arrow key press. If you zoom in, this distance will
-        be decrease. On maximum zoom in, the cursor only travels around 1 kilometer on a sing arrow key press.
-        When you are maximum zoomed out. the cursor moves approximately 500 kilometers (This distance can vary depending
-        on the lattitude of the place). So, if you want to navigate a large distance, zooming out would help you reduce
-        the number of key presses.
-    </p>
-
-    <p>
-        Press <code>Z</code> to hear the distance traveled by the cursor with each arrow key press (this varies by zoom
-        level and latitude).</li>
-    </p>
-    <a style="color: inherit; text-decoration: none;" href="#top"><button style="width:100%;">Go to top</button></a>
+        Zooming plays a crucial role in exploration. When you zoom in, the view shifts closer to the Earth's surface, reducing the area covered. 
+        This is ideal for exploring smaller regions, such as local authorities or neighborhoods. On the other hand, zooming out provides a broader 
+        perspective, making it suitable for viewing larger areas like states or entire countries. The level of zoom also affects the type of alerts you receive when crossing borders. At a closer zoom level, you'll be notified when crossing district boundaries. 
+        Zooming out slightly will trigger alerts only when you cross state (or provincial) borders. At the widest zoom level, alerts are limited to crossing international borders. It is like viewing a place from a helicoptor. When you zoom out, the helicoptor rises up
+        and you can view a bigger area. 
+    </p>
+    <p>
+        Zoom level also affects the distance the cursor moves in one arrow key press. If you zoom in, this distance will be decrease. On maximum zoom in, the cursor only travels around 1 kilometer on a sing arrow key press.
+        When you are maximum zoomed out. the cursor moves approximately 500 kilometers (This distance can vary depending on the lattitude of the place). So, if you want to navigate a large distance, zooming out would help you reduce the number of key presses.
+    </p>
+
+    <p>
+            Press <code>Z</code> to hear the distance traveled by the cursor with each arrow key press (this varies by zoom level and latitude).</li>
+    </p>
+    <a style="color: inherit; text-decoration: none;" href="#top"><button style="width:100%;" >Go to top</button></a>
 
 
     <h2 id="inbound-navigation">Inbound navigation (Navigate within a region)</h2>
     <p>
-        <strong>Inbound navigation</strong> helps you stay within a selected place(such as a country) when you want to
-        explore a specific area.
+        <strong>Inbound navigation</strong> helps you stay within a selected place(such as a country) when you want to explore a specific area. 
         It ensures that you don't cross the boundary of the selected place.<br>
         You can enter inbound navigation in two ways. <br>
-        1. When you search for a place in the search bar, if that place has boundaries (that is the place is not a point
-        on map such as Taj Mahal), the place gets selected. (Note that this does not work when you search for
-        rivers).<br>
-        2. While you navigate using arrow keys, when you press <code>Enter</code>, the current location of the cursor
-        gets selected.<br>
-        When you select an area, you will hear an announcement that inbound navigation that The area of selection
-        depends on the current zoom level. That is, if you are zoomed in, only a small place like a local authority will
-        be selected, but when you are zoomed out, the large area such as a country can be selected.<br>
-        When you select a place, the cursor is moved to the centre of the selected place and the navigation is limited
-        within the area. When a cursor reaches a boundary, you will be warned that a boundary is reached.
-        You can hear the information about this place by using tab key to get to the informaion bar and using arrow keys
-        to switch between informations.<br>
+        1. When you search for a place in the search bar, if that place has boundaries (that is the place is not a point on map such as Taj Mahal), the place gets selected. (Note that this does not work when you search for rivers).<br>
+        2. While you navigate using arrow keys, when you press <code>Enter</code>, the current location of the cursor gets selected.<br>
+        When you select an area, you will hear an announcement that inbound navigation that The area of selection depends on the current zoom level. That is, if you are zoomed in, only a small place like a local authority will be selected, but when you are zoomed out, the large area such as a country can be selected.<br>
+        When you select a place, the cursor is moved to the centre of the selected place and the navigation is limited within the area. When a cursor reaches a boundary, you will be warned that a boundary is reached. 
+        You can hear the information about this place by using tab key to get to the informaion bar and using arrow keys to switch between informations.<br>
         Press <code>Alt + M</code> to focus on the map again and continue navigation.
     </p>
-    <img src="inbound.png" alt="Image of Madagascar selected and selected by pressing enter while navigating. "
-        class="image-side">
-
-    <p>Note: Ensure you are focused on map and focus mode is on when using this feature. If you’re using another
-        feature, press <code>Alt + M</code> to refocus. Press <code>Escape</code> to exit the boundary and continue
-        exploring.</p>
-    <a style="color: inherit; text-decoration: none;" href="#top"><button style="width:100%;">Go to top</button></a>
+<img src="inbound.png" alt="Image of Madagascar selected and selected by pressing enter while navigating. " class="image-side">
+
+    <p>Note: Ensure you are focused on map and focus mode is on when using this feature. If you’re using another feature, press <code>Alt + M</code> to refocus. Press <code>Escape</code> to exit the boundary and continue exploring.</p>
+    <a style="color: inherit; text-decoration: none;" href="#top"><button style="width:100%;" >Go to top</button></a>
 
 
 
     <h2 id="adjustable-pointer">Know your surroundings (Adjustable pointer)</h2>
     <p>
-        The adjustable pointer adds an innovative twist to exploring and comparing distances on the map. Imagine you
-        hold stick in your hand. You can point it to whichever direction you want and adjust the distance it points to
-        by moving your hand. Adjustable pointer is like
-        a stick who's length can be changed. With the current location as the centre, you can point to a place that is
-        situated at a distance same as the length of the pointer and at an angle of your choice. Instead of moving your
-        hands, you can use arrow keys to adjust it's length and angle. The north is set as 0 degree and as you rotate
-        clockwise, the angle changes.
-        The east is 90 degree, south is 180 degree and west is 270 degree. In this way you can explore the surroundings
-        of the cursor's location.
+        The adjustable pointer adds an innovative twist to exploring and comparing distances on the map. Imagine you hold stick in your hand. You can point it to whichever direction you want and adjust the distance it points to by moving your hand. Adjustable pointer is like
+        a stick who's length can be changed. With the current location as the centre, you can point to a place that is situated at a distance same as the length of the pointer and at an angle of your choice. Instead of moving your hands, you can use arrow keys to adjust it's length and angle. The north is set as 0 degree and as you rotate clockwise, the angle changes. 
+        The east is 90 degree, south is 180 degree and west is 270 degree. In this way you can explore the surroundings of the cursor's location.
     </p>
     <img src="adpointer.png" alt="Image of adjustable pointer pointing at central serbia." class="image">
     <h3>How it works:</h3>
     <ul>
         <li>
-            Focus on the map and press <code>J</code> to activate adjustable pointer. Use
-            <code>Up and Down arrows</code> to change the length of the pointer
+            Focus on the map and press <code>J</code> to activate adjustable pointer. Use <code>Up and Down arrows</code> to change the length of the pointer 
             and <code>Left and Right arrows</code> to adjust the angle in which it points.
         </li>
         <li>
             Press <code>F</code> to announce the details of the place pointed by the adjustable pointer.
         </li>
         <li>
-            Press <code>Enter</code> to move the cursor to the location pointed by the cursor and continue normal
-            navigation from there.
-        </li>
-        <li>
-            press <code>J</code> again to close adjustable pointer and continue normal navigation from where you
-            stopped.
+            Press <code>Enter</code> to move the cursor to the location pointed by the cursor and continue normal navigation from there.
+        </li>
+        <li>
+            press <code>J</code> again to close adjustable pointer and continue normal navigation from where you stopped.
         </li>
     </ul>
 
     <p>Note: Ensure you are focused on map and focus mode is on when using this feature.</p>
-    <a style="color: inherit; text-decoration: none;" href="#top"><button style="width:100%;">Go to top</button></a>
+    <a style="color: inherit; text-decoration: none;" href="#top"><button style="width:100%;" >Go to top</button></a>
 
 
     <h2 id="distance-finder">Distance finder</h2>
-    <p>The Distance Finder helps you calculate road distances between two locations (up to 1500 km). It provides both
-        road distance and estimated travel time.</p>
-
-    <p>
-        Press <code>Control +Shift + D </code> to open the distance finder panel. Use tab to focus on the text boxes of
-        starting point and destination and input the places.
-        To select a place, type the name of the place and press Enter. This will bring the results based on your search.
-        Select a place from the result and press enter to select it. You can select the cursor's current location as
-        starting point or destination by pressing <code>Alt + L</code>.
-        Use tab key to focus of find distance button and press enter to announce the distance and time. The screen
-        reader will announce the total road distance between the two points and the estimated time taken for the
-        travel.<br>
+    <p>The Distance Finder helps you calculate road distances between two locations (up to 1500 km). It provides both road distance and estimated travel time.</p>
+
+    <p>
+        Press <code>Control +Shift + D </code> to open the distance finder panel. Use tab to focus on the text boxes of starting point and destination and input the places. 
+        To select a place, type the name of the place and press Enter. This will bring the results based on your search. Select a place from the result and press enter to select it. You can select the cursor's current location as starting point or destination by pressing <code>Alt + L</code>. 
+        Use tab key to focus of find distance button and press enter to announce the distance and time. The screen reader will announce the total road distance between the two points and the estimated time taken for the travel.<br>
         Note: These values may not be accurate.
     </p>
-    <img src="distancefinder.png" alt="Image of rode route betwen Rome and Napoli which are places in Italy."
-        class="image">
+<img src="distancefinder.png" alt="Image of rode route betwen Rome and Napoli which are places in Italy." class="image">
 
     <p>Note: Press <code>Escape</code> to quickly close and return to exploring.</p>
-<<<<<<< HEAD
-    <a style="color: inherit; text-decoration: none;" href="#top"><button style="width:100%;">Go to top</button></a>
-    <p>To know more <a href="http://www.zendalona.com/map">www.zendalona.com/map</a></p>
-    <p>This application uses OpenStreetMap (OSM) data for map information. OSM is responsible for the maintenance and
-        accuracy of the map</p>
-
-
-    <footer>
-        <h2 style=" text-align: center; border-collapse: collapse;" id="credits">Credits</h2>
-        <table style="width: 100%; text-align: center; border-collapse: collapse;">
-            <thead>
-                <tr>
-                    <th style="padding: 10px; vertical-align: top; text-align: center;">Tech & Data Courtesy</th>
-                    <th style="padding: 10px; vertical-align: top; text-align: center;">Developers</th>
-                    <th style="padding: 10px; vertical-align: top; text-align: center;">Mentors</th>
-                    <th style="padding: 10px; vertical-align: top; text-align: center;">Testers</th>
-                    <th style="padding: 10px; vertical-align: top; text-align: center;">Supporting Organizations</th>
-                </tr>
-            </thead>
-            <tbody>
-                <tr>
-                    <td style="vertical-align: top; padding: 10px; text-align: center;">
-                        <ul style="list-style: none; margin: 0; padding: 0;">
-                            <li>Leaflet</li>
-                            <li>Nominatim</li>
-                            <li>OpenStreetMap (OSM)</li>
-                            <li>Overpass API</li>
-                            <li>Valhalla Routing API</li>
-                            <li>Wikidata</li>
-
-                        </ul>
-                    </td>
-                    <td style="vertical-align: top; padding: 10px; text-align: center;">
-                        <ul style="list-style: none; margin: 0; padding: 0;">
-                            <li>Athuldas S</li>
-<li>Azhar Abdulla C K</li>
-<li>Jyothir Adithya P</li>
-<li>Saju Suresh S</li>
-
-                        </ul>
-                    </td>
-                    <td style="vertical-align: top; padding: 10px; text-align: center;">
-                        <ul style="list-style: none; margin: 0; padding: 0;">
-                            <li>Aswathy Palakkal</li>
-<li>Dr. Rani M R</li>
-<li>K Sathyaseelan</li>
-<li>Mukundhan Annamalai</li>
-<li>Nalin Sathyan</li>
-
-                        </ul>
-                    </td>
-                    <td style="vertical-align: top; padding: 10px; text-align: center;">
-                        <ul style="list-style: none; margin: 0; padding: 0;">
-                            <li>Abhiram P S</li>
-                            <li>Ajayakumar A</li>
-                            <li>Balaraman P</li>
-                            <li>Jinu John</li>
-                            <li>K H Musthafal Mukthar</li>
-                            <li>K Sathyaseelan</li>
-                            <li>Shadil A M</li>
-                            <li>Vinod B</li>
-                            
-                        </ul>
-                    </td>
-                    <td style="vertical-align: top; padding: 10px; text-align: center;">
-                        <ul style="list-style: none; margin: 0; padding: 0;">
-                            <li>Darsana Alumni Association, NSS College of Engineering, Palakkad.</li>
-                            <li>Goverment Engineering College Sreekrishnapuram</li>
-                            <li>Kerala Federation of the Blind (KFB) Teachers Forum</li>
-                            <li>OpenStreetMap (OSM) Kerala Community</li>                            
-                        </ul>
-                    </td>
-                </tr>
-            </tbody>
-        </table>
-
-        <div class="logos">
-            <img src="osm_kerala.png" alt="zendalona Logo, Vision Beyond Sight"
-                style="max-width: 20%; height: auto; margin-left: auto; margin-right: auto; display: flex; margin-top: 7%; margin-bottom: 0%;">
-            <img src="gec.png" alt="zendalona Logo, Vision Beyond Sight"
-                style="max-width: 20%; height: auto; margin-left: auto; margin-right: auto; display: flex; margin-top: 7%; margin-bottom: 0%;">
-            <img src="logo_with_text_on_right_500_width.png" alt="zendalona Logo, Vision Beyond Sight"
-                style="max-width: 20%; height: auto; margin-left: auto; margin-right: auto; display: flex; margin-top: 7%; margin-bottom: 0%;">
-            <img src="darshana.png" alt="zendalona Logo, Vision Beyond Sight"
-                style="max-width: 20%; height: auto; margin-left: auto; margin-right: auto; display: flex; margin-top: 7%; margin-bottom: 0%;">
-            <img src="KFB.png" alt="zendalona Logo, Vision Beyond Sight"
-                style="max-width: 20%; height: auto; margin-left: auto; margin-right: auto; display: flex; margin-top: 7%; margin-bottom: 0%;">
-        </div>
-        <h4 style="text-align: center; margin-top: 20px;">
-            <a href="www.zendalona.com" style="text-decoration: none; color: rgb(7, 7, 211);">
-                www.zendalona.com
-            </a>
-        </h4>
-
-    </footer>
-=======
     <a style="color: inherit; text-decoration: none;" href="#top"><button style="width:100%;" >Go to top</button></a>
 <p>To know more <a href="http://www.zendalona.com/map" style="text-decoration: none; " >www.zendalona.com/map</a></p>
 <p>This application uses OpenStreetMap (OSM) data for map information. OSM is responsible for the maintenance and accuracy of the map</p>
@@ -616,7 +448,6 @@
 
 
 
->>>>>>> be317afe
 </body>
 
-</html>+</html>
